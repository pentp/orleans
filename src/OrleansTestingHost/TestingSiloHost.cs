--- conflicted
+++ resolved
@@ -56,7 +56,7 @@
 
         public static IGrainFactory GrainFactory { get; private set; }
 
-        public Logger logger
+        public Logger logger 
         {
             get { return GrainClient.Logger; }
         }
@@ -178,7 +178,7 @@
         {
             TimeSpan stabilizationTime = _livenessStabilizationTime;
             WriteLog(Environment.NewLine + Environment.NewLine + "WaitForLivenessToStabilize is about to sleep for {0}", stabilizationTime);
-            await Task.Delay(stabilizationTime);
+            await Task.Delay(stabilizationTime);           
             WriteLog("WaitForLivenessToStabilize is done sleeping");
         }
 
@@ -345,7 +345,7 @@
             return null;
         }
 
-        public void AdjustForTest(ClusterConfiguration config, TestingSiloOptions options)
+        public static void AdjustForTest(ClusterConfiguration config, TestingSiloOptions options)
         {
             if (options.AdjustConfig != null) {
                 options.AdjustConfig(config);
@@ -354,7 +354,7 @@
             config.AdjustForTestEnvironment();
         }
 
-        public void AdjustForTest(ClientConfiguration config, TestingClientOptions options)
+        public static void AdjustForTest(ClientConfiguration config, TestingClientOptions options)
         {
             if (options.AdjustConfig != null) {
                 options.AdjustConfig(config);
@@ -432,7 +432,7 @@
 
             if (options.ParallelStart)
             {
-                var handles = new List<Task<SiloHandle>>();
+                var handles = new List<Task<SiloHandle>>();     
                 if (doStartPrimary)
                 {
                     int instanceCount = InstanceCounter++;
@@ -499,7 +499,7 @@
                 {
                     clientConfig.ResponseTimeout = clientOptions.ResponseTimeout;
                 }
-
+                
                 if (options.LargeMessageWarningThreshold > 0)
                 {
                     clientConfig.LargeMessageWarningThreshold = options.LargeMessageWarningThreshold;
@@ -562,7 +562,7 @@
             }
 
             _livenessStabilizationTime = GetLivenessStabilizationTime(config.Globals);
-
+            
             string siloName;
             switch (type)
             {
@@ -591,16 +591,7 @@
 
             config.Overrides[siloName] = nodeConfig;
 
-<<<<<<< HEAD
-            if (host != null)
-                host.AdjustForTest(config);
-
-            if (options.ConfigurationCustomizer != null)
-                options.ConfigurationCustomizer(config);
-
-=======
             AdjustForTest(config, options);
->>>>>>> a07ed385
 
             WriteLog("Starting a new silo in app domain {0} with config {1}", siloName, config.ToString(siloName));
             AppDomain appDomain;
@@ -697,9 +688,9 @@
                 "OrleansRuntime.dll", typeof(Silo).FullName, false,
                 BindingFlags.Default, null, args, CultureInfo.CurrentCulture,
                 new object[] { });
-
+            
             appDomain.UnhandledException += ReportUnobservedException;
-
+            
             return silo;
         }
 
